--- conflicted
+++ resolved
@@ -1,6 +1,6 @@
 ---
 created: 2024-08-17T22:07
-updated: 2024-08-20T00:33
+updated: 2024-08-21T16:28
 tags:
   - python
   - virtualenvironments
@@ -95,19 +95,6 @@
    ```
 
 3. **Install Dependencies**:
-<<<<<<< HEAD
-   If you're inside the virtual environment, install Pygame:
-   ```
-   pip install pygame
-   ```
-
-   If not, install it globally:
-   ```
-   pip3 install pygame
-   ```
-
-4. **Run the Game**:
-=======
 
    You can just install the requirements.txt file
    ```
@@ -115,7 +102,6 @@
    ```
 
 5. **Run the Game**:
->>>>>>> a4533195
    Once everything is installed, run the game:
    ```
    python main.py
